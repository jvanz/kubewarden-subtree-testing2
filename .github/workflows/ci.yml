on:
  - push
  - pull_request
  - workflow_call

name: Continuous integration

# Declare default permissions as read only.
permissions: read-all

env:
  CARGO_TERM_COLOR: always

jobs:
  check:
    name: Cargo check
    runs-on: ubuntu-latest
    steps:
      - uses: actions/checkout@eef61447b9ff4aafe5dcd4e0bbf5d482be7e7871 # v4.2.1
      - uses: actions-rs/toolchain@16499b5e05bf2e26879000db0c1d13f7e13fa3af # v1.0.7
        with:
          profile: minimal
          toolchain: stable
          override: true
      - uses: actions-rs/cargo@844f36862e911db73fe0815f00a4a2602c279505 # v1.0.3
        with:
          command: check

  version-check:
    name: Check Cargo.toml version
    if: github.ref_type == 'tag'
    runs-on: ubuntu-latest
    steps:
      - name: Download source code
        uses: actions/checkout@eef61447b9ff4aafe5dcd4e0bbf5d482be7e7871 # v4.2.1
      - name: Check cargo file version
        run: |
          CARGO_VERSION=$(sed  -n 's,^version = \"\(.*\)\",\1,p' Cargo.toml)
          TAG_VERSION=$(echo ${{ github.ref_name }} | sed 's/v//')

          if [ "$CARGO_VERSION" != "$TAG_VERSION" ];then
              echo "::error title=Invalid Cargo.toml version::Cargo.toml version does not match the tag version"
              exit 1
          fi

  test:
    name: Unit tests
    runs-on: ubuntu-latest
    steps:
      - uses: actions/checkout@eef61447b9ff4aafe5dcd4e0bbf5d482be7e7871 # v4.2.1
      - uses: actions-rs/toolchain@16499b5e05bf2e26879000db0c1d13f7e13fa3af # v1.0.7
        with:
          profile: minimal
          toolchain: stable
          override: true
      - uses: actions-rs/cargo@844f36862e911db73fe0815f00a4a2602c279505 # v1.0.3
        with:
          command: test
          args: --workspace --bins

  e2e-tests:
    name: E2E tests
    runs-on: ubuntu-latest
    steps:
      - uses: actions/checkout@eef61447b9ff4aafe5dcd4e0bbf5d482be7e7871 # v4.2.1
      - uses: sigstore/cosign-installer@dc72c7d5c4d10cd6bcb8cf6e3fd625a9e5e537da # v3.7.0
      - name: run e2e tests
        run: make e2e-tests

  coverage:
    name: coverage
    runs-on: ubuntu-latest
    steps:
<<<<<<< HEAD
      - uses: actions/checkout@d632683dd7b4114ad314bca15554477dd762a938 # v4.2.0

=======
      - uses: actions/checkout@eef61447b9ff4aafe5dcd4e0bbf5d482be7e7871 # v4.2.1
>>>>>>> f17ac153
      - uses: actions-rs/toolchain@16499b5e05bf2e26879000db0c1d13f7e13fa3af # v1.0.7
        with:
          profile: minimal
          toolchain: stable
          override: true

      - uses: kubewarden/github-actions/tarpaulin-install@d94509d260ee11a92b4f65bc0acd297feec24d7f # v3.3.5

      - name: Generate unit-tests coverage
        run: make coverage-unit-tests

      - name: Upload unit-tests coverage to Codecov
        uses: codecov/codecov-action@b9fd7d16f6d7d1b5d2bec1a2887e65ceed900238 # v4.6.0
        env:
          CODECOV_TOKEN: ${{ secrets.CODECOV_ORG_TOKEN }}
        with:
          name: unit-tests
          directory: coverage/unit-tests
          flags: unit-tests
          verbose: true
      - uses: sigstore/cosign-installer@dc72c7d5c4d10cd6bcb8cf6e3fd625a9e5e537da # v3.7.0

      - name: Generate e2e-tests coverage
        run: make coverage-e2e-tests

      - name: Upload e2e-tests coverage to Codecov
        uses: codecov/codecov-action@b9fd7d16f6d7d1b5d2bec1a2887e65ceed900238 # v4.6.0
        env:
          CODECOV_TOKEN: ${{ secrets.CODECOV_ORG_TOKEN }}
        with:
          name: e2e-tests
          directory: coverage/e2e-tests
          flags: e2e-tests
          verbose: true

  fmt:
    name: Rustfmt
    runs-on: ubuntu-latest
    steps:
      - uses: actions/checkout@eef61447b9ff4aafe5dcd4e0bbf5d482be7e7871 # v4.2.1
      - uses: actions-rs/toolchain@16499b5e05bf2e26879000db0c1d13f7e13fa3af # v1.0.7
        with:
          profile: minimal
          toolchain: stable
          override: true
      - run: rustup component add rustfmt
      - uses: actions-rs/cargo@844f36862e911db73fe0815f00a4a2602c279505 # v1.0.3
        with:
          command: fmt
          args: --all -- --check

  clippy:
    name: Clippy
    runs-on: ubuntu-latest
    steps:
      - uses: actions/checkout@eef61447b9ff4aafe5dcd4e0bbf5d482be7e7871 # v4.2.1
      - uses: actions-rs/toolchain@16499b5e05bf2e26879000db0c1d13f7e13fa3af # v1.0.7
        with:
          profile: minimal
          toolchain: stable
          override: true
      - run: rustup component add clippy
      - uses: actions-rs/cargo@844f36862e911db73fe0815f00a4a2602c279505 # v1.0.3
        with:
          command: clippy
          args: -- -D warnings

  shellcheck:
    name: Shellcheck
    runs-on: ubuntu-latest
    steps:
      - name: Checkout
        uses: actions/checkout@eef61447b9ff4aafe5dcd4e0bbf5d482be7e7871 # v4.2.1

      - run: shellcheck $(find scripts/ -name '*.sh')<|MERGE_RESOLUTION|>--- conflicted
+++ resolved
@@ -71,12 +71,7 @@
     name: coverage
     runs-on: ubuntu-latest
     steps:
-<<<<<<< HEAD
-      - uses: actions/checkout@d632683dd7b4114ad314bca15554477dd762a938 # v4.2.0
-
-=======
       - uses: actions/checkout@eef61447b9ff4aafe5dcd4e0bbf5d482be7e7871 # v4.2.1
->>>>>>> f17ac153
       - uses: actions-rs/toolchain@16499b5e05bf2e26879000db0c1d13f7e13fa3af # v1.0.7
         with:
           profile: minimal
